{
  "version": "1.4.0",
  "plugins_used": [
    {
      "name": "ArtifactoryDetector"
    },
    {
      "name": "AWSKeyDetector"
    },
    {
      "name": "AzureStorageKeyDetector"
    },
    {
      "name": "Base64HighEntropyString",
      "limit": 4.5
    },
    {
      "name": "BasicAuthDetector"
    },
    {
      "name": "CloudantDetector"
    },
    {
      "name": "DiscordBotTokenDetector"
    },
    {
      "name": "GitHubTokenDetector"
    },
    {
      "name": "HexHighEntropyString",
      "limit": 3.0
    },
    {
      "name": "IbmCloudIamDetector"
    },
    {
      "name": "IbmCosHmacDetector"
    },
    {
      "name": "JwtTokenDetector"
    },
    {
      "name": "KeywordDetector",
      "keyword_exclude": ""
    },
    {
      "name": "MailchimpDetector"
    },
    {
      "name": "NpmDetector"
    },
    {
      "name": "PrivateKeyDetector"
    },
    {
      "name": "SendGridDetector"
    },
    {
      "name": "SlackDetector"
    },
    {
      "name": "SoftlayerDetector"
    },
    {
      "name": "SquareOAuthDetector"
    },
    {
      "name": "StripeDetector"
    },
    {
      "name": "TwilioKeyDetector"
    }
  ],
  "filters_used": [
    {
      "path": "detect_secrets.filters.allowlist.is_line_allowlisted"
    },
    {
      "path": "detect_secrets.filters.common.is_baseline_file",
      "filename": ".secrets.baseline"
    },
    {
      "path": "detect_secrets.filters.common.is_ignored_due_to_verification_policies",
      "min_level": 2
    },
    {
      "path": "detect_secrets.filters.heuristic.is_indirect_reference"
    },
    {
      "path": "detect_secrets.filters.heuristic.is_likely_id_string"
    },
    {
      "path": "detect_secrets.filters.heuristic.is_lock_file"
    },
    {
      "path": "detect_secrets.filters.heuristic.is_not_alphanumeric_string"
    },
    {
      "path": "detect_secrets.filters.heuristic.is_potential_uuid"
    },
    {
      "path": "detect_secrets.filters.heuristic.is_prefixed_with_dollar_sign"
    },
    {
      "path": "detect_secrets.filters.heuristic.is_sequential_string"
    },
    {
      "path": "detect_secrets.filters.heuristic.is_swagger_file"
    },
    {
      "path": "detect_secrets.filters.heuristic.is_templated_secret"
    }
  ],
  "results": {
    "README.rst": [
      {
        "type": "Secret Keyword",
        "filename": "README.rst",
        "hashed_secret": "077d5a0e0f8bb517307a6e92a73b0a9aa959233c",
        "is_verified": true,
<<<<<<< HEAD
        "line_number": 538
=======
        "line_number": 535
>>>>>>> 2018f740
      }
    ],
    "examples/django_example/project/settings/base.py": [
      {
        "type": "Secret Keyword",
        "filename": "examples/django_example/project/settings/base.py",
        "hashed_secret": "2e56b31925af569c194d2cc738d1f1bc22b63df0",
        "is_verified": true,
        "line_number": 66
      }
    ],
    "examples/sqlalchemy_example/faker_file_admin/alembic/versions/2695cb77cdf2_create_product_table.py": [
      {
        "type": "Hex High Entropy String",
        "filename": "examples/sqlalchemy_example/faker_file_admin/alembic/versions/2695cb77cdf2_create_product_table.py",
        "hashed_secret": "e303f337415ced59e878c080fbfb3b1543d2a29a",
        "is_verified": true,
        "line_number": 12
      }
    ],
    "src/faker_file/storages/sftp_storage.py": [
      {
        "type": "Secret Keyword",
        "filename": "src/faker_file/storages/sftp_storage.py",
        "hashed_secret": "9d4e1e23bd5b727046a9e3b4b7db57bd8d6ee684",
        "is_verified": true,
        "line_number": 34
      }
    ],
    "src/faker_file/tests/test_sftp_server.py": [
      {
        "type": "Secret Keyword",
        "filename": "src/faker_file/tests/test_sftp_server.py",
        "hashed_secret": "e8662cfb96bd9c7fe84c31d76819ec3a92c80e63",
        "is_verified": true,
        "line_number": 84
      }
    ],
    "src/faker_file/tests/test_sftp_storage.py": [
      {
        "type": "Secret Keyword",
        "filename": "src/faker_file/tests/test_sftp_storage.py",
        "hashed_secret": "a4b48a81cdab1e1a5dd37907d6c85ca1c61ddc7c",
        "is_verified": true,
        "line_number": 252
      }
    ],
    "src/faker_file/tests/test_storages.py": [
      {
        "type": "Secret Keyword",
        "filename": "src/faker_file/tests/test_storages.py",
        "hashed_secret": "406eb3bf01b53b0c9487bd14ec5f370363edf487",
        "is_verified": true,
        "line_number": 84
      }
    ]
  },
<<<<<<< HEAD
  "generated_at": "2023-07-25T21:40:39Z"
=======
  "generated_at": "2023-07-25T19:48:32Z"
>>>>>>> 2018f740
}<|MERGE_RESOLUTION|>--- conflicted
+++ resolved
@@ -118,11 +118,7 @@
         "filename": "README.rst",
         "hashed_secret": "077d5a0e0f8bb517307a6e92a73b0a9aa959233c",
         "is_verified": true,
-<<<<<<< HEAD
-        "line_number": 538
-=======
-        "line_number": 535
->>>>>>> 2018f740
+        "line_number": 536
       }
     ],
     "examples/django_example/project/settings/base.py": [
@@ -180,9 +176,5 @@
       }
     ]
   },
-<<<<<<< HEAD
-  "generated_at": "2023-07-25T21:40:39Z"
-=======
-  "generated_at": "2023-07-25T19:48:32Z"
->>>>>>> 2018f740
+  "generated_at": "2023-07-25T21:45:29Z"
 }