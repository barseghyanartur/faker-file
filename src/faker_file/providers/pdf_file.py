--- conflicted
+++ resolved
@@ -101,15 +101,8 @@
         pdf.set_font(font_name)
         pdf.write(txt=content)
 
-<<<<<<< HEAD
-        raw_content = pdfkit.from_string(
-            f"<pre style='white-space: pre-wrap;'>{content}</pre>",
-            options=options,
-        )
-=======
         buffer = BytesIO()
         pdf.output(buffer)
->>>>>>> 586c12ce
 
         storage.write_bytes(filename, buffer.getvalue())
 
